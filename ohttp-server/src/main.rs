#![deny(clippy::pedantic)]

use std::{io::Cursor, net::SocketAddr, sync::Arc};

use lazy_static::lazy_static;
use moka::future::Cache;

use futures_util::stream::unfold;
use reqwest::{
    header::{HeaderMap, HeaderName, HeaderValue},
    Method, Response, Url,
};

use bhttp::{Message, Mode};
use clap::Parser;
use ohttp::{
    hpke::{Aead, Kdf, Kem},
    Error, KeyConfig, Server as OhttpServer, ServerResponse, SymmetricSuite,
};
use warp::{hyper::Body, Filter};

use tokio::time::{sleep, Duration};

use cgpuvm_attest::attest;
use reqwest::Client;

type Res<T> = Result<T, Box<dyn std::error::Error>>;

use serde_cbor::Value;
use serde_json::from_str;

use hpke::Deserializable;
use serde::Deserialize;

use tracing::{error, info, trace};
use tracing_subscriber::{EnvFilter, FmtSubscriber};

#[derive(Deserialize)]
struct ExportedKey {
    kid: u8,
    key: String,
    receipt: String,
}

const DEFAULT_KMS_URL: &str = "https://acceu-aml-504.confidential-ledger.azure.com/key";
const DEFAULT_MAA_URL: &str = "https://sharedeus2.eus2.attest.azure.net";
const FILTERED_RESPONSE_HEADERS: [&str; 2] = ["content-type", "content-length"];

#[derive(Debug, Parser, Clone)]
#[command(name = "ohttp-server", about = "Serve oblivious HTTP requests.")]
struct Args {
    /// The address to bind to.
    // #[arg(default_value = "127.0.0.1:9443")]
    #[arg(default_value = "0.0.0.0:9443")]
    address: SocketAddr,

    /// When creating message/bhttp, use the indeterminate-length form.
    #[arg(long, short = 'n', alias = "indefinite")]
    indeterminate: bool,

    /// Target server
    #[arg(long, short = 't', default_value = "http://127.0.0.1:8000")]
    target: Url,

    /// Use locally generated key, for testing without KMS
    #[arg(long, short = 'l')]
    local_key: bool,

    /// MAA endpoint
    #[arg(long, short = 'm')]
    maa_url: Option<String>,

    /// KMS endpoint
    #[arg(long, short = 's')]
    kms_url: Option<String>,

    #[arg(long, short = 'i')]
    inject_request_headers: Vec<String>,
}

impl Args {
    fn mode(&self) -> Mode {
        if self.indeterminate {
            Mode::IndeterminateLength
        } else {
            Mode::KnownLength
        }
    }
}

<<<<<<< HEAD
/// Fetches the MAA token from the CVM guest attestation library.
///
fn fetch_maa_token(maa: &str) -> Res<String> {
    let Some(tok) = attest("{}".as_bytes(), 0xffff, maa) else {
        error!("{}", Error::MAAToken);
        return Err(Box::new(Error::MAAToken));
    };
    let token = String::from_utf8(tok)?;
=======
lazy_static! {
    static ref cache : Arc<Cache<i32, (KeyConfig, String)>> = Arc::new(Cache::builder()
        .time_to_live(Duration::from_secs(24 * 60 * 60))
        .build());
}

async fn import_config(maa: &str, kms: &str, kid: i32) -> Res<(KeyConfig, String)> {
    // Check if the key configuration is in cache
    if let Some((config,token)) = cache.get(&kid).await {
        info!("Found OHTTP configuration for KID {kid} in cache.");
        return Ok((config,token));
    }

    // Get MAA token from CVM guest attestation library
    let token = attest("{}".as_bytes(), 0xffff, maa)?;

    let token = String::from_utf8(token).unwrap();
>>>>>>> 84bb26ff
    info!("Fetched MAA token");
    trace!("{token}");
    Ok(token)
}

/// Retrieves the HPKE private key from Azure KMS.
///
async fn get_hpke_private_key_from_kms(client: &Client, kms: &str, token: &str) -> Res<String> {
    let max_retries = 3;
    let mut retries = 0;
<<<<<<< HEAD
    loop {
        // Send request to KMS
=======
    let key: String;

    loop {
        // kid<0 will get the latest, this is used by the discover endpoint
        let url = if kid>=0 { format!("{kms}?kid={kid}") }else{ kms.to_owned() };
        info!("Sending SKR request to {url}");

        // Get HPKE private key from Azure KMS
        // FIXME(adl) kid should be an input of the SKR request
>>>>>>> 84bb26ff
        let response = client
            .post(url)
            .header("Authorization", format!("Bearer {token}"))
            .send()
            .await?;

        // We may have to wait for receipt to be ready
<<<<<<< HEAD
        if response.status() == 202 {
            if retries < max_retries {
                retries += 1;
                trace!(
                    "Received 202 status code, retrying... (attempt {}/{})",
                    retries,
                    max_retries
                );
                sleep(Duration::from_secs(1)).await;
            } else {
                error!("{}", Error::KMSUnreachable);
                return Err(Box::new(Error::KMSUnreachable));
            }
        } else {
            // Process successful response
            let skr_body = response.text().await?;
            let skr: ExportedKey =
                from_str(&skr_body).expect("Failed to deserialize SKR response. Check KMS version");

            info!("SKR successful");
            trace!("KID={}, Receipt={}", skr.kid, skr.receipt);
            return Ok(skr.key);
        }
    }
}

/// Parses a CBOR-encoded key from a hex-encoded string.
///
fn parse_cbor_key(key: &str) -> Res<(u8, Option<Vec<u8>>)> {
    let cwk = hex::decode(key).expect("Failed to decode hex key");
    let cwk_map: Value = serde_cbor::from_slice(&cwk).expect("Invalid CBOR in key from KMS");
    let mut kid = 0;
=======
        match response.status().as_u16() {
            202 => {
                if retries < max_retries {
                    retries += 1;
                    trace!(
                        "Received 202 status code, retrying... (attempt {}/{})",
                        retries,
                        max_retries
                    );
                    sleep(Duration::from_secs(1)).await;
                } else {
                    Err("Max retries reached, giving up. Cannot reach key management service")?;
                }
            },
            200 => {
                let skr_body = response.text().await?;
                info!("SKR successful {}", skr_body);

                let skr: ExportedKey = from_str(&skr_body)?;
                trace!("requested KID={}, returned KID={}, Receipt={}", kid, skr.kid, skr.receipt);

                if kid >= 0 && skr.kid as i32 != kid {
                    Err("KMS returned a different key ID from the one requested")?
                }

                key = skr.key;
                break;
            },
            e => {
                info!("KMS returned an unexpected status code: {e}");
                key = "".to_string();
                break
            }
        }
    }

    let cwk = hex::decode(&key)?;
    let cwk_map: Value = serde_cbor::from_slice(&cwk)?;
>>>>>>> 84bb26ff
    let mut d = None;
    let mut returned_kid : u8 = 0;

    // Parse the returned CBOR key (in CWK-like format)
    if let Value::Map(map) = cwk_map {
        for (key, value) in map {
            if let Value::Integer(key) = key {
                match key {
                    // key identifier
                    4 => {
                        if let Value::Integer(k) = value {
                            returned_kid = u8::try_from(k).unwrap();
                            if kid >=0 && returned_kid as i32 != kid {
                                Err("Server returned a different KID from the one requested")?;
                            }
                        } else {
<<<<<<< HEAD
                            error!("{}", Error::KMSKeyId);
                            return Err(Box::new(Error::KMSKeyId));
=======
                            Err("Bad key identifier in SKR response")?
>>>>>>> 84bb26ff
                        }
                    }

                    // private exponent
                    -4 => {
                        if let Value::Bytes(vec) = value {
                            d = Some(vec);
                        } else {
<<<<<<< HEAD
                            error!("{}", Error::KMSPrivateKey);
                            return Err(Box::new(Error::KMSPrivateKey));
=======
                            Err("Invalid secret exponent in SKR response")?
>>>>>>> 84bb26ff
                        }
                    }

                    // key type, must be P-384(2)
                    -1 => {
                        if value == Value::Integer(2) {
                        } else {
<<<<<<< HEAD
                            error!("{}", Error::KMSCBORKeyType);
                            return Err(Box::new(Error::KMSCBORKeyType));
=======
                            Err("Bad CBOR key type, expected P-384(2)")?
>>>>>>> 84bb26ff
                        }
                    }

                    // Ignore public key (x,y) as we recompute it from d anyway
                    -2 | -3 => (),

<<<<<<< HEAD
                    _ => {
                        error!("{}", Error::KMSField);
                        return Err(Box::new(Error::KMSField));
                    }
=======
                    _ => Err("Unexpected field in exported private key from KMS")?,
>>>>>>> 84bb26ff
                };
            };
        }
    } else {
<<<<<<< HEAD
        error!("{}", Error::KMSCBOREncoding);
        return Err(Box::new(Error::KMSCBOREncoding));
    };

    Ok((kid, d))
}

async fn import_config(maa: &str, kms: &str) -> Res<KeyConfig> {
    // Fetch MAA token
    let token = fetch_maa_token(maa)?;

    // Get HPKE private key from Azure KMS
    let client = Client::builder()
        .danger_accept_invalid_certs(true)
        .build()?;
    let key = get_hpke_private_key_from_kms(&client, kms, &token).await?;

    // Parse the returned CBOR key (in CWK-like format)
    let (kid, d) = parse_cbor_key(&key)?;

    // Get the private and public keys from the encided key
    let (sk, pk) = if let Some(key) = d {
        let s = <hpke::kem::DhP384HkdfSha384 as hpke::Kem>::PrivateKey::from_bytes(&key)
            .expect("Failed to create HPKE private key");
        let p = <hpke::kem::DhP384HkdfSha384 as hpke::Kem>::sk_to_pk(&s);
        (s, p)
    } else {
        error!("{}", Error::KMSPrivateExponent);
        return Err(Box::new(Error::KMSPrivateExponent));
    };
=======
        Err("Incorrect CBOR encoding in returned private key")?;
    };

    let sk = match d {
        Some(key) => <hpke::kem::DhP384HkdfSha384 as hpke::Kem>::PrivateKey::from_bytes(&key),
        None => Err("Private key missing from SKR response")?
    }?;
    let pk = <hpke::kem::DhP384HkdfSha384 as hpke::Kem>::sk_to_pk(&sk);
>>>>>>> 84bb26ff

    // Get the key config
    let config = KeyConfig::import_p384(
        returned_kid,
        Kem::P384Sha384,
        sk,
        pk,
        vec![
            SymmetricSuite::new(Kdf::HkdfSha384, Aead::Aes256Gcm),
            SymmetricSuite::new(Kdf::HkdfSha256, Aead::Aes128Gcm),
            SymmetricSuite::new(Kdf::HkdfSha256, Aead::ChaCha20Poly1305),
        ],
    )?;

    cache.insert(kid, (config.clone(), token.clone())).await;
    Ok((config, token))
}

<<<<<<< HEAD
/// Copies headers from the encapsulated request and logs them.
///
fn get_headers_from_request(bin_request: &Message) -> HeaderMap {
=======
async fn generate_reply(
    ohttp: &OhttpServer,
    inject_headers: HeaderMap,
    enc_request: &[u8],
    target: Url,
    _mode: Mode,
) -> Res<(Response, ServerResponse)> {
    let (request, server_response) = ohttp.decapsulate(enc_request)?;
    let bin_request = Message::read_bhttp(&mut Cursor::new(&request[..]))?;

    let method: Method = if let Some(method_bytes) = bin_request.control().method() {
        Method::from_bytes(method_bytes)?
    } else {
        Method::GET
    };

    // Copy headers from the encapsulated request
>>>>>>> 84bb26ff
    info!("Inner request headers");
    let mut headers = HeaderMap::new();
    for field in bin_request.header().fields() {
        info!(
            "{}: {}",
            std::str::from_utf8(field.name()).unwrap(),
            std::str::from_utf8(field.value()).unwrap()
        );

        headers.append(
            HeaderName::from_bytes(field.name()).unwrap(),
            HeaderValue::from_bytes(field.value()).unwrap(),
        );
    }
    headers
}

async fn generate_reply(
    ohttp_ref: &Arc<Mutex<OhttpServer>>,
    inject_headers: HeaderMap,
    enc_request: &[u8],
    target: Url,
    _mode: Mode,
) -> Res<(Response, ServerResponse)> {
    let ohttp = ohttp_ref.lock().await;
    let (request, server_response) = ohttp.decapsulate(enc_request)?;
    let bin_request = Message::read_bhttp(&mut Cursor::new(&request[..]))?;

    // Copy headers from the encapsulated request
    let mut headers = get_headers_from_request(&bin_request);

    // Inject additional headers from the outer request
    if !inject_headers.is_empty() {
        info!("Appending injected headers");
        for (key, value) in inject_headers {
            if let Some(key) = key {
                info!("    {}: {}", key.as_str(), value.to_str().unwrap());
                headers.append(key, value);
            }
        }
    };

    let mut t = target;
    if let Some(path_bytes) = bin_request.control().path() {
        if let Ok(path_str) = std::str::from_utf8(path_bytes) {
            t.set_path(path_str);
        }
    }

    let method: Method = if let Some(method_bytes) = bin_request.control().method() {
        Method::from_bytes(method_bytes)?
    } else {
        Method::GET
    };

    let client = reqwest::ClientBuilder::new().build()?;
    let response = client
        .request(method, t)
        .headers(headers)
        .body(bin_request.content().to_vec())
        .send()
        .await?
        .error_for_status()?;

    Ok((response, server_response))
}

// Compute the set of headers that need to be injected into the inner request
fn compute_injected_headers(headers: &HeaderMap, keys: Vec<String>) -> HeaderMap {
    let mut result = HeaderMap::new();
    for key in keys {
        if let Ok(header_name) = HeaderName::try_from(key) {
            if let Some(value) = headers.get(&header_name) {
                result.insert(header_name, value.clone());
            }
        }
    }
    result
}

async fn score(
    headers: warp::hyper::HeaderMap,
    body: warp::hyper::body::Bytes,
    args: Arc<Args>,
) -> Result<impl warp::Reply, std::convert::Infallible> {

    let kms_url = args.kms_url.clone().unwrap_or(DEFAULT_KMS_URL.to_string());
    let maa_url = args.maa_url.clone().unwrap_or(DEFAULT_MAA_URL.to_string());
    let mode = args.mode();
    let target = args.target.clone();
    let inject_request_headers = args.inject_request_headers.clone();
    let mut return_token = false;

    info!("Received encapsulated score request for target {}", target);
<<<<<<< HEAD
    info!("Request headers length = {}", headers.len());
    for (key, value) in &headers {
        info!("    {}: {}", key, value.to_str().unwrap());
    }

    info!(
        "Request inject headers length = {}",
        inject_request_headers.len()
    );
    for key in &inject_request_headers {
        info!("    {}", key);
    }

    let inject_headers: HeaderMap = compute_injected_headers(&headers, inject_request_headers);
    info!("Injected headers length = {}", inject_headers.len());
    for (key, value) in &inject_headers {
        info!("    {}: {}", key, value.to_str().unwrap());
    }

    let reply = generate_reply(&ohttp, inject_headers, &body[..], target, mode);

    match reply.await {
        Ok((response, server_response)) => {
            let mut builder =
                warp::http::Response::builder().header("Content-Type", "message/ohttp-chunked-res");

            // Move headers from the inner response into the outer response
            info!("Response headers:");
            for (key, value) in response.headers() {
                if !FILTERED_RESPONSE_HEADERS
                    .iter()
                    .any(|h| h.eq_ignore_ascii_case(key.as_str()))
                {
                    info!(
                        "{}: {}",
                        key,
                        std::str::from_utf8(value.as_bytes()).unwrap()
                    );
                    builder = builder.header(key.as_str(), value.as_bytes());
                }
=======
    info!("Request headers");

    for (key, value) in &headers {
        info!("{}: {}", key, value.to_str().unwrap());
        if key == "x-attestation-token" { return_token = true; }
    }

    // The KID is normally the first byte of the request
    let kid : i32 = match body.get(0).copied() {
        None => -1,
        Some(kid) => kid as i32
    };

    let ohttp =
        if args.local_key && kid != 0 {
            info!("Ignoring non-0 KID {kid} with local keying configuration");
            None
        } else {
            match import_config(&maa_url, &kms_url, kid).await {
                Ok((config,token)) => match OhttpServer::new(config) {
                    Ok(ohttp) => Some((ohttp,token)),
                    _ => None
                },
                _ => { info!("Failed to load KID {kid} from KMS"); None }
>>>>>>> 84bb26ff
            }
        };

    match ohttp {
      None => Ok(warp::http::Response::builder()
                .status(500)
                .body(Body::from(&b"Failed to get or load the OHTTP coniguration from local cache or key management service."[..]))),

      Some((ohttp,token)) => {
        let inject_headers = compute_injected_headers(&headers, inject_request_headers);
        let reply = generate_reply(&ohttp, inject_headers, &body[..], target, mode).await;

        match reply {
            Ok((response, server_response)) => {
                let mut builder =
                    warp::http::Response::builder().header("Content-Type", "message/ohttp-chunked-res");


                // Add HTTP header with MAA token, for client auditing.
                if return_token {
                    builder = builder.header(HeaderName::from_static("x-attestation-token"), token.clone());
                }

                // Move headers from the inner response into the outer response
                info!("Response headers:");
                for (key, value) in response.headers() {
                    if !FILTERED_RESPONSE_HEADERS
                        .iter()
                        .any(|h| h.eq_ignore_ascii_case(key.as_str()))
                    {
                        info!(
                            "{}: {}",
                            key,
                            std::str::from_utf8(value.as_bytes()).unwrap()
                        );
                        builder = builder.header(key.as_str(), value.as_bytes());
                    }
                }

                let stream = Box::pin(unfold(response, |mut response| async move {
                    match response.chunk().await {
                        Ok(Some(chunk)) => {
                            Some((Ok::<Vec<u8>, ohttp::Error>(chunk.to_vec()), response))
                        }
                        _ => None,
                    }
                }));

                let stream = server_response.encapsulate_stream(stream);
                Ok(builder.body(Body::wrap_stream(stream)))
            }
            Err(e) => {
                error!("400 {}", e.to_string());
                if let Ok(oe) = e.downcast::<::ohttp::Error>() {
                    Ok(warp::http::Response::builder()
                        .status(422)
                        .body(Body::from(format!("Error: {oe:?}"))))
                } else {
                    Ok(warp::http::Response::builder()
                        .status(400)
                        .body(Body::from(&b"Request error"[..])))
                }
            }
        }
      }
    }
}

async fn discover(args: Arc<Args>) -> Result<impl warp::Reply, std::convert::Infallible> {
    let kms_url = &args.kms_url.clone().unwrap_or(DEFAULT_KMS_URL.to_string());
    let maa_url = &args.maa_url.clone().unwrap_or(DEFAULT_MAA_URL.to_string());

    // The discovery endpoint is only enabled for local testing
    if !args.local_key {
        return Ok(warp::http::Response::builder().status(404).body(Body::from(&b"Not found"[..])));
    }

    match import_config(maa_url, kms_url, 0).await {
        Err(_e) =>
          Ok(warp::http::Response::builder()
          .status(500)
          .body(Body::from(&b"KID 0 missing from cache (should be impossible with local keying)"[..]))),
  
        Ok((config, _)) =>
          match KeyConfig::encode_list(&[config]) {
            Err(_e) =>
              Ok(warp::http::Response::builder()
              .status(500)
              .body(Body::from(&b"Invalid key configuration (check KeyConfig written to initial cache)"[..]))),
  
            Ok(list) => {
                let hex = hex::encode(list);
                trace!("Discover config: {}", hex);

                Ok(warp::http::Response::builder()
                    .status(200)
                    .body(Vec::from(hex).into()))
            }
        }
    }
}

/// Asynchronously retrieves a key configuration based on the attestation requirement.
///
async fn get_key_config(
    attest: bool,
    kms_url: &Option<String>,
    maa_url: &Option<String>,
) -> Res<KeyConfig> {
    if attest {
        let kms_url = kms_url.clone().unwrap_or(DEFAULT_KMS_URL.to_string());
        let maa_url = maa_url.clone().unwrap_or(DEFAULT_MAA_URL.to_string());
        import_config(&maa_url, &kms_url).await
    } else {
        Ok(KeyConfig::new(
            0,
            Kem::X25519Sha256,
            vec![
                SymmetricSuite::new(Kdf::HkdfSha256, Aead::Aes128Gcm),
                SymmetricSuite::new(Kdf::HkdfSha256, Aead::ChaCha20Poly1305),
            ],
        )?)
    }
}

#[tokio::main]
async fn main() -> Res<()> {
<<<<<<< HEAD
=======
    let args = Args::parse();
    let is_local = args.local_key;
    let address = args.address.clone();

    let argsc = Arc::new(args);
    let args1 = Arc::clone(&argsc);
    let args2 = Arc::clone(&argsc);
    ::ohttp::init();

    // Generate a fresh key for local testing. KID is set to 0.
    if is_local {
        let config = KeyConfig::new(
            0,
            Kem::P384Sha384,
            vec![
                SymmetricSuite::new(Kdf::HkdfSha256, Aead::Aes128Gcm),
                SymmetricSuite::new(Kdf::HkdfSha256, Aead::ChaCha20Poly1305),
            ])?;
        cache.insert(0, (config, "".to_owned())).await;
    }

>>>>>>> 84bb26ff
    // Build a simple subscriber that outputs to stdout
    let subscriber = FmtSubscriber::builder()
        .with_env_filter(EnvFilter::from_default_env())
        .with_file(true)
        .with_line_number(true)
        .json()
        .finish();

    // Set the subscriber as global default
    tracing::subscriber::set_global_default(subscriber).expect("setting default subscriber failed");

<<<<<<< HEAD
    ::ohttp::init();

    let args = Args::parse();

    let config = get_key_config(args.attest, &args.kms_url, &args.maa_url)
        .await
        .map_err(|e| {
            error!("{e}");
            e
        })?;

    let ohttp = OhttpServer::new(config).map_err(|e| {
        error!("{e}");
        e
    })?;

    let config = hex::encode(KeyConfig::encode_list(&[ohttp.config()]).map_err(|e| {
        error!("{e}");
        e
    })?);
    trace!("Config: {}", config);

    let mode = args.mode();
    let target = args.target;
    let inject_request_headers = args.inject_request_headers;

=======
>>>>>>> 84bb26ff
    let score = warp::post()
        .and(warp::path::path("score"))
        .and(warp::path::end())
        .and(warp::header::headers_cloned())
        .and(warp::body::bytes())
        .and(warp::any().map(move || Arc::clone(&args1)))
        .and_then(score);

    let discover = warp::get()
        .and(warp::path("discover"))
        .and(warp::path::end())
        .and(warp::any().map(move || Arc::clone(&args2)))
        .and_then(discover);

    let routes = score.or(discover);
    warp::serve(routes).run(address).await;

    Ok(())
}<|MERGE_RESOLUTION|>--- conflicted
+++ resolved
@@ -15,7 +15,7 @@
 use clap::Parser;
 use ohttp::{
     hpke::{Aead, Kdf, Kem},
-    Error, KeyConfig, Server as OhttpServer, ServerResponse, SymmetricSuite,
+    KeyConfig, Server as OhttpServer, ServerResponse, SymmetricSuite,
 };
 use warp::{hyper::Body, Filter};
 
@@ -33,7 +33,7 @@
 use serde::Deserialize;
 
 use tracing::{error, info, trace};
-use tracing_subscriber::{EnvFilter, FmtSubscriber};
+use tracing_subscriber::FmtSubscriber;
 
 #[derive(Deserialize)]
 struct ExportedKey {
@@ -88,16 +88,6 @@
     }
 }
 
-<<<<<<< HEAD
-/// Fetches the MAA token from the CVM guest attestation library.
-///
-fn fetch_maa_token(maa: &str) -> Res<String> {
-    let Some(tok) = attest("{}".as_bytes(), 0xffff, maa) else {
-        error!("{}", Error::MAAToken);
-        return Err(Box::new(Error::MAAToken));
-    };
-    let token = String::from_utf8(tok)?;
-=======
 lazy_static! {
     static ref cache : Arc<Cache<i32, (KeyConfig, String)>> = Arc::new(Cache::builder()
         .time_to_live(Duration::from_secs(24 * 60 * 60))
@@ -115,21 +105,16 @@
     let token = attest("{}".as_bytes(), 0xffff, maa)?;
 
     let token = String::from_utf8(token).unwrap();
->>>>>>> 84bb26ff
     info!("Fetched MAA token");
     trace!("{token}");
-    Ok(token)
-}
-
-/// Retrieves the HPKE private key from Azure KMS.
-///
-async fn get_hpke_private_key_from_kms(client: &Client, kms: &str, token: &str) -> Res<String> {
+
+    let client = Client::builder()
+        .danger_accept_invalid_certs(true)
+        .build()?;
+
+    // Retrying logic for receipt
     let max_retries = 3;
     let mut retries = 0;
-<<<<<<< HEAD
-    loop {
-        // Send request to KMS
-=======
     let key: String;
 
     loop {
@@ -139,7 +124,6 @@
 
         // Get HPKE private key from Azure KMS
         // FIXME(adl) kid should be an input of the SKR request
->>>>>>> 84bb26ff
         let response = client
             .post(url)
             .header("Authorization", format!("Bearer {token}"))
@@ -147,40 +131,6 @@
             .await?;
 
         // We may have to wait for receipt to be ready
-<<<<<<< HEAD
-        if response.status() == 202 {
-            if retries < max_retries {
-                retries += 1;
-                trace!(
-                    "Received 202 status code, retrying... (attempt {}/{})",
-                    retries,
-                    max_retries
-                );
-                sleep(Duration::from_secs(1)).await;
-            } else {
-                error!("{}", Error::KMSUnreachable);
-                return Err(Box::new(Error::KMSUnreachable));
-            }
-        } else {
-            // Process successful response
-            let skr_body = response.text().await?;
-            let skr: ExportedKey =
-                from_str(&skr_body).expect("Failed to deserialize SKR response. Check KMS version");
-
-            info!("SKR successful");
-            trace!("KID={}, Receipt={}", skr.kid, skr.receipt);
-            return Ok(skr.key);
-        }
-    }
-}
-
-/// Parses a CBOR-encoded key from a hex-encoded string.
-///
-fn parse_cbor_key(key: &str) -> Res<(u8, Option<Vec<u8>>)> {
-    let cwk = hex::decode(key).expect("Failed to decode hex key");
-    let cwk_map: Value = serde_cbor::from_slice(&cwk).expect("Invalid CBOR in key from KMS");
-    let mut kid = 0;
-=======
         match response.status().as_u16() {
             202 => {
                 if retries < max_retries {
@@ -219,7 +169,6 @@
 
     let cwk = hex::decode(&key)?;
     let cwk_map: Value = serde_cbor::from_slice(&cwk)?;
->>>>>>> 84bb26ff
     let mut d = None;
     let mut returned_kid : u8 = 0;
 
@@ -236,12 +185,7 @@
                                 Err("Server returned a different KID from the one requested")?;
                             }
                         } else {
-<<<<<<< HEAD
-                            error!("{}", Error::KMSKeyId);
-                            return Err(Box::new(Error::KMSKeyId));
-=======
                             Err("Bad key identifier in SKR response")?
->>>>>>> 84bb26ff
                         }
                     }
 
@@ -250,12 +194,7 @@
                         if let Value::Bytes(vec) = value {
                             d = Some(vec);
                         } else {
-<<<<<<< HEAD
-                            error!("{}", Error::KMSPrivateKey);
-                            return Err(Box::new(Error::KMSPrivateKey));
-=======
                             Err("Invalid secret exponent in SKR response")?
->>>>>>> 84bb26ff
                         }
                     }
 
@@ -263,62 +202,18 @@
                     -1 => {
                         if value == Value::Integer(2) {
                         } else {
-<<<<<<< HEAD
-                            error!("{}", Error::KMSCBORKeyType);
-                            return Err(Box::new(Error::KMSCBORKeyType));
-=======
                             Err("Bad CBOR key type, expected P-384(2)")?
->>>>>>> 84bb26ff
                         }
                     }
 
                     // Ignore public key (x,y) as we recompute it from d anyway
                     -2 | -3 => (),
 
-<<<<<<< HEAD
-                    _ => {
-                        error!("{}", Error::KMSField);
-                        return Err(Box::new(Error::KMSField));
-                    }
-=======
                     _ => Err("Unexpected field in exported private key from KMS")?,
->>>>>>> 84bb26ff
                 };
             };
         }
     } else {
-<<<<<<< HEAD
-        error!("{}", Error::KMSCBOREncoding);
-        return Err(Box::new(Error::KMSCBOREncoding));
-    };
-
-    Ok((kid, d))
-}
-
-async fn import_config(maa: &str, kms: &str) -> Res<KeyConfig> {
-    // Fetch MAA token
-    let token = fetch_maa_token(maa)?;
-
-    // Get HPKE private key from Azure KMS
-    let client = Client::builder()
-        .danger_accept_invalid_certs(true)
-        .build()?;
-    let key = get_hpke_private_key_from_kms(&client, kms, &token).await?;
-
-    // Parse the returned CBOR key (in CWK-like format)
-    let (kid, d) = parse_cbor_key(&key)?;
-
-    // Get the private and public keys from the encided key
-    let (sk, pk) = if let Some(key) = d {
-        let s = <hpke::kem::DhP384HkdfSha384 as hpke::Kem>::PrivateKey::from_bytes(&key)
-            .expect("Failed to create HPKE private key");
-        let p = <hpke::kem::DhP384HkdfSha384 as hpke::Kem>::sk_to_pk(&s);
-        (s, p)
-    } else {
-        error!("{}", Error::KMSPrivateExponent);
-        return Err(Box::new(Error::KMSPrivateExponent));
-    };
-=======
         Err("Incorrect CBOR encoding in returned private key")?;
     };
 
@@ -327,9 +222,7 @@
         None => Err("Private key missing from SKR response")?
     }?;
     let pk = <hpke::kem::DhP384HkdfSha384 as hpke::Kem>::sk_to_pk(&sk);
->>>>>>> 84bb26ff
-
-    // Get the key config
+
     let config = KeyConfig::import_p384(
         returned_kid,
         Kem::P384Sha384,
@@ -346,11 +239,6 @@
     Ok((config, token))
 }
 
-<<<<<<< HEAD
-/// Copies headers from the encapsulated request and logs them.
-///
-fn get_headers_from_request(bin_request: &Message) -> HeaderMap {
-=======
 async fn generate_reply(
     ohttp: &OhttpServer,
     inject_headers: HeaderMap,
@@ -368,7 +256,6 @@
     };
 
     // Copy headers from the encapsulated request
->>>>>>> 84bb26ff
     info!("Inner request headers");
     let mut headers = HeaderMap::new();
     for field in bin_request.header().fields() {
@@ -383,33 +270,15 @@
             HeaderValue::from_bytes(field.value()).unwrap(),
         );
     }
-    headers
-}
-
-async fn generate_reply(
-    ohttp_ref: &Arc<Mutex<OhttpServer>>,
-    inject_headers: HeaderMap,
-    enc_request: &[u8],
-    target: Url,
-    _mode: Mode,
-) -> Res<(Response, ServerResponse)> {
-    let ohttp = ohttp_ref.lock().await;
-    let (request, server_response) = ohttp.decapsulate(enc_request)?;
-    let bin_request = Message::read_bhttp(&mut Cursor::new(&request[..]))?;
-
-    // Copy headers from the encapsulated request
-    let mut headers = get_headers_from_request(&bin_request);
 
     // Inject additional headers from the outer request
-    if !inject_headers.is_empty() {
-        info!("Appending injected headers");
-        for (key, value) in inject_headers {
-            if let Some(key) = key {
-                info!("    {}: {}", key.as_str(), value.to_str().unwrap());
-                headers.append(key, value);
-            }
-        }
-    };
+    info!("Inner request injected headers");
+    for (key, value) in inject_headers {
+        if let Some(key) = key {
+            info!("{}: {}", key.as_str(), value.to_str().unwrap());
+            headers.append(key, value);
+        }
+    }
 
     let mut t = target;
     if let Some(path_bytes) = bin_request.control().path() {
@@ -417,12 +286,6 @@
             t.set_path(path_str);
         }
     }
-
-    let method: Method = if let Some(method_bytes) = bin_request.control().method() {
-        Method::from_bytes(method_bytes)?
-    } else {
-        Method::GET
-    };
 
     let client = reqwest::ClientBuilder::new().build()?;
     let response = client
@@ -463,48 +326,6 @@
     let mut return_token = false;
 
     info!("Received encapsulated score request for target {}", target);
-<<<<<<< HEAD
-    info!("Request headers length = {}", headers.len());
-    for (key, value) in &headers {
-        info!("    {}: {}", key, value.to_str().unwrap());
-    }
-
-    info!(
-        "Request inject headers length = {}",
-        inject_request_headers.len()
-    );
-    for key in &inject_request_headers {
-        info!("    {}", key);
-    }
-
-    let inject_headers: HeaderMap = compute_injected_headers(&headers, inject_request_headers);
-    info!("Injected headers length = {}", inject_headers.len());
-    for (key, value) in &inject_headers {
-        info!("    {}: {}", key, value.to_str().unwrap());
-    }
-
-    let reply = generate_reply(&ohttp, inject_headers, &body[..], target, mode);
-
-    match reply.await {
-        Ok((response, server_response)) => {
-            let mut builder =
-                warp::http::Response::builder().header("Content-Type", "message/ohttp-chunked-res");
-
-            // Move headers from the inner response into the outer response
-            info!("Response headers:");
-            for (key, value) in response.headers() {
-                if !FILTERED_RESPONSE_HEADERS
-                    .iter()
-                    .any(|h| h.eq_ignore_ascii_case(key.as_str()))
-                {
-                    info!(
-                        "{}: {}",
-                        key,
-                        std::str::from_utf8(value.as_bytes()).unwrap()
-                    );
-                    builder = builder.header(key.as_str(), value.as_bytes());
-                }
-=======
     info!("Request headers");
 
     for (key, value) in &headers {
@@ -529,7 +350,6 @@
                     _ => None
                 },
                 _ => { info!("Failed to load KID {kid} from KMS"); None }
->>>>>>> 84bb26ff
             }
         };
 
@@ -632,33 +452,8 @@
     }
 }
 
-/// Asynchronously retrieves a key configuration based on the attestation requirement.
-///
-async fn get_key_config(
-    attest: bool,
-    kms_url: &Option<String>,
-    maa_url: &Option<String>,
-) -> Res<KeyConfig> {
-    if attest {
-        let kms_url = kms_url.clone().unwrap_or(DEFAULT_KMS_URL.to_string());
-        let maa_url = maa_url.clone().unwrap_or(DEFAULT_MAA_URL.to_string());
-        import_config(&maa_url, &kms_url).await
-    } else {
-        Ok(KeyConfig::new(
-            0,
-            Kem::X25519Sha256,
-            vec![
-                SymmetricSuite::new(Kdf::HkdfSha256, Aead::Aes128Gcm),
-                SymmetricSuite::new(Kdf::HkdfSha256, Aead::ChaCha20Poly1305),
-            ],
-        )?)
-    }
-}
-
 #[tokio::main]
 async fn main() -> Res<()> {
-<<<<<<< HEAD
-=======
     let args = Args::parse();
     let is_local = args.local_key;
     let address = args.address.clone();
@@ -680,47 +475,15 @@
         cache.insert(0, (config, "".to_owned())).await;
     }
 
->>>>>>> 84bb26ff
     // Build a simple subscriber that outputs to stdout
     let subscriber = FmtSubscriber::builder()
-        .with_env_filter(EnvFilter::from_default_env())
-        .with_file(true)
-        .with_line_number(true)
+        .with_max_level(tracing::Level::INFO)
         .json()
         .finish();
 
     // Set the subscriber as global default
     tracing::subscriber::set_global_default(subscriber).expect("setting default subscriber failed");
 
-<<<<<<< HEAD
-    ::ohttp::init();
-
-    let args = Args::parse();
-
-    let config = get_key_config(args.attest, &args.kms_url, &args.maa_url)
-        .await
-        .map_err(|e| {
-            error!("{e}");
-            e
-        })?;
-
-    let ohttp = OhttpServer::new(config).map_err(|e| {
-        error!("{e}");
-        e
-    })?;
-
-    let config = hex::encode(KeyConfig::encode_list(&[ohttp.config()]).map_err(|e| {
-        error!("{e}");
-        e
-    })?);
-    trace!("Config: {}", config);
-
-    let mode = args.mode();
-    let target = args.target;
-    let inject_request_headers = args.inject_request_headers;
-
-=======
->>>>>>> 84bb26ff
     let score = warp::post()
         .and(warp::path::path("score"))
         .and(warp::path::end())
