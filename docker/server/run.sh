#!/bin/bash

is_valid_url() {
    local url="$1"

    # Regular expression to validate the URL
    local regex='^https?://[a-zA-Z0-9.-]+(:[0-9]+)?(/.*)?$'

    if [[ $url =~ $regex ]]; then
        return 0
    else
        return 1
    fi
}

if [[ -z ${TARGET} ]]; then
  echo "No TARGET defined"
  exit 1
fi

<<<<<<< HEAD
if is_valid_url $TARGET; then 
  CMD="RUST_LOG=info /usr/local/bin/ohttp-server --certificate /usr/local/bin/server.crt --key /usr/local/bin/server.key --target $TARGET"
else
  echo "TARGET is not a valid URL"
  exit 1
fi
=======
CMD="/usr/local/bin/ohttp-server --target $TARGET"
>>>>>>> 3a70479f

if [[ -z ${INSTANCE_SPECIFIC_KEY} ]]; then
   CMD="$CMD --attest"
fi

if [[ -n ${MAA_URL} ]]; then 
  if is_valid_url $MAA_URL; then 
    CMD="$CMD --maa_url ${MAA_URL}"
  else 
    echo "MAA_URL is not a valid URL"
    exit 1
  fi
fi

if [[ -n ${KMS_URL} ]]; then 
  if is_valid_url $KMS_URL; then 
    CMD="$CMD --kms_url ${KMS_URL}"
  else 
    echo "KMS_URL is not a valid URL"
    exit 1
  fi
fi

# Generate certificate for TLS
/usr/local/bin/ca.sh

# Run OHTTP server
echo "Running $CMD..."
eval $CMD<|MERGE_RESOLUTION|>--- conflicted
+++ resolved
@@ -18,16 +18,12 @@
   exit 1
 fi
 
-<<<<<<< HEAD
 if is_valid_url $TARGET; then 
-  CMD="RUST_LOG=info /usr/local/bin/ohttp-server --certificate /usr/local/bin/server.crt --key /usr/local/bin/server.key --target $TARGET"
+  CMD="RUST_LOG=info /usr/local/bin/ohttp-server --target $TARGET"
 else
   echo "TARGET is not a valid URL"
   exit 1
 fi
-=======
-CMD="/usr/local/bin/ohttp-server --target $TARGET"
->>>>>>> 3a70479f
 
 if [[ -z ${INSTANCE_SPECIFIC_KEY} ]]; then
    CMD="$CMD --attest"
@@ -51,9 +47,6 @@
   fi
 fi
 
-# Generate certificate for TLS
-/usr/local/bin/ca.sh
-
 # Run OHTTP server
 echo "Running $CMD..."
 eval $CMD