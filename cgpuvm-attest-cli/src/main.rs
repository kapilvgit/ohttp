--- conflicted
+++ resolved
@@ -9,12 +9,9 @@
     let maa_url = &args[1];
 
     let s = "{\"a\":1}";
-<<<<<<< HEAD
-    let Some(token) = attest(s.as_bytes(), 0xffff, None, maa_url) else {
-=======
     let Ok(token) = attest(s.as_bytes(), 0xffff, maa_url) else {
->>>>>>> d003fe35
         panic!("Failed to get MAA token")
     };
+    
     println!("Got MAA token: {}", String::from_utf8(token).unwrap());
 }